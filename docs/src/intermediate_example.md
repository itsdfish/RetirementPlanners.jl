--- conflicted
+++ resolved
@@ -34,7 +34,7 @@
 model = Model(;
     Δt = 1 / 12,
     start_age = 25,
-    duration = 45,
+    duration = 55,
     start_amount = 10_000,
     withdraw! = variable_withdraw,
     invest! = variable_investment,
@@ -92,15 +92,18 @@
 Now that we have specified the parameters of the simulation, we can use the function `simulate!` to generate retirement numbers and save them to the `Logger` object. As shown below, `simulate!` requires our model object, the logger, and the number of repetitions. The optional configuration object is passed as a variable keyword using `; config...`, which maps the nested keywords in the `NamedTuple` to the corresponding keywords defined in the `simulate!` method signature. 
 
 ```@example intermediate
-<<<<<<< HEAD
 simulate!(model, logger, n_reps; config...)
-=======
-#simulate!(model, logger, n_reps; config...)
->>>>>>> 8b0762e4
 ```
 
 The code block below plots net worth as a function of age. The time steps are contained in `times` and net worth is contained within the `Logger` object. 
 
 ```@example intermediate 
-#plot(times, logger.net_worth, xlabel="Age", ylabel="Net Worth")
+plot(times, logger.net_worth[:,1:5], xlabel="Age", 
+    leg=false, ylabel="Net Worth")
+```
+
+```@example intermediate
+survival_probs = mean(logger.net_worth .> 0, dims=2)
+plot(times, survival_probs,  leg=false, xlabel="Age (years)", 
+    ylabel="Survival Probability", ylims = (0,1.05))
 ```